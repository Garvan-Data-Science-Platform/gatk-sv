version 1.0

import "Structs.wdl"
import "ExpansionHunter.wdl" as ExpansionHunter

workflow ExpansionHunterScatter {

    input {
        Array[File] bams_or_crams
        Array[File]? bams_or_crams_indexes
        Array[String] sample_ids
        File? ped_file
        File reference_fasta
        File? reference_fasta_index
        File variant_catalog_json
        Int? variant_catalog_batch_size
        Boolean? generate_realigned_bam
        Boolean? generate_vcf
        Boolean? seeking_analysis_mode
        Int? thread_count
        String expansion_hunter_docker
        String python_docker
        RuntimeAttr? runtime_split_var_catalog
        RuntimeAttr? runtime_eh
        RuntimeAttr? runtime_concat
    }

    parameter_meta {
        ped_file: "This file is used to extract the sex of the BAM/CRAM files."
        sample_ids: "One ID per sample, in the same order as the files in bams_or_crams. These IDs must match the ID given in the second column (`Individual ID` column) of the given PED file. These IDs will also be used as an output prefix."
    }

    String variant_catalog_batch_size_ = select_first([variant_catalog_batch_size, 1000])

    call SplitVariantCatalog {
        input:
            variant_catalog = variant_catalog_json,
            batch_size = variant_catalog_batch_size_,
            output_prefix = basename(variant_catalog_json, ".json"),
            python_docker = python_docker,
            runtime_override = runtime_split_var_catalog
    }

    scatter (i in range(length(bams_or_crams))) {
        File bam_or_cram_ = bams_or_crams[i]
        Boolean is_bam =
            basename(bam_or_cram_, ".bam") + ".bam" == basename(bam_or_cram_)
        File bam_or_cram_index_ =
            if defined(bams_or_crams_indexes) then
                select_first([bams_or_crams_indexes])[i]
            else
                bam_or_cram_ + if is_bam then ".bai" else ".crai"
        File reference_fasta_index_ = select_first([
            reference_fasta_index, reference_fasta + ".fai"])

        String sample_id = sample_ids[i]

        call ExpansionHunter.ExpansionHunter  {
            input:
                bam_or_cram = bam_or_cram_,
                bam_or_cram_index = bam_or_cram_index_,
                reference_fasta = reference_fasta,
                reference_fasta_index = reference_fasta_index_,
                split_variant_catalogs = SplitVariantCatalog.catalogs_json,
                sample_id = sample_id,
                ped_file = ped_file,
                generate_realigned_bam = generate_realigned_bam,
                generate_vcf = generate_vcf,
                seeking_analysis_mode = seeking_analysis_mode,
                thread_count = thread_count,
                expansion_hunter_docker = expansion_hunter_docker,
                python_docker = python_docker,
                runtime_eh = runtime_eh,
                runtime_concat = runtime_concat
        }
    }

    output {
        Array[File] variants_tsv = ExpansionHunter.variants_tsv
        Array[File] alleles_tsv = ExpansionHunter.alleles_tsv
        Array[File] vcfs_gz = ExpansionHunter.vcf_gz
        Array[File] realigned_bam = ExpansionHunter.realigned_bam
<<<<<<< HEAD
        Array[File] timing = ExpansionHunter.timing
=======
        Array[Array[File]] jsons_gz = ExpansionHunter.jsons_gz
>>>>>>> bfd2d398
    }
}

task SplitVariantCatalog {
    input {
        File variant_catalog
        Int batch_size
        String output_prefix
        String python_docker
        RuntimeAttr? runtime_override
    }

    output {
        Array[File] catalogs_json = glob("~{output_prefix}*.json")
    }

    command <<<
        set -euxo pipefail

        python <<CODE
        import json
        from pathlib import Path

        filename = "~{variant_catalog}"
        filename_without_ext = Path(filename).stem
        output_prefix = "~{output_prefix}"
        i = 0
        subset_counter = 0


        def serialize():
            with open(f"{output_prefix}{filename_without_ext}_{subset_counter:06}.json", "w") as f_out:
                json.dump(subset_catalogs, f_out, indent=4)


        with open(filename, "r") as f_in:
            catalogs = json.load(f_in)

            subset_catalogs = []
            for catalog in catalogs:
                subset_catalogs.append(catalog)
                i += 1
                if i == ~{batch_size}:
                    serialize()
                    i = 0
                    subset_counter += 1
                    subset_catalogs = []
            if len(subset_catalogs) > 0:
                serialize()
        CODE
    >>>

    RuntimeAttr runtime_default = object {
        cpu_cores: 1,
        mem_gb: 3.75,
        boot_disk_gb: 10,
        preemptible_tries: 3,
        max_retries: 1,
        disk_gb: 10 + (2 * ceil(size(variant_catalog, "GiB")))
    }
    RuntimeAttr runtime_attr = select_first([runtime_override, runtime_default])

    runtime {
        docker: python_docker
        cpu: select_first([runtime_attr.cpu_cores, runtime_default.cpu_cores])
        memory: select_first([runtime_attr.mem_gb, runtime_default.mem_gb]) + " GiB"
        disks: "local-disk " + select_first([runtime_attr.disk_gb, runtime_default.disk_gb]) + " HDD"
        bootDiskSizeGb: select_first([runtime_attr.boot_disk_gb, runtime_default.boot_disk_gb])
        preemptible: select_first([runtime_attr.preemptible_tries, runtime_default.preemptible_tries])
        maxRetries: select_first([runtime_attr.max_retries, runtime_default.max_retries])
    }
}<|MERGE_RESOLUTION|>--- conflicted
+++ resolved
@@ -80,11 +80,7 @@
         Array[File] alleles_tsv = ExpansionHunter.alleles_tsv
         Array[File] vcfs_gz = ExpansionHunter.vcf_gz
         Array[File] realigned_bam = ExpansionHunter.realigned_bam
-<<<<<<< HEAD
-        Array[File] timing = ExpansionHunter.timing
-=======
         Array[Array[File]] jsons_gz = ExpansionHunter.jsons_gz
->>>>>>> bfd2d398
     }
 }
 
